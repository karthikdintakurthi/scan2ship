--- conflicted
+++ resolved
@@ -4,52 +4,13 @@
 import { applySecurityMiddleware, securityHeaders } from '@/lib/security-middleware';
 import { authorizeUser, UserRole, PermissionLevel } from '@/lib/auth-middleware';
 
-<<<<<<< HEAD
 // Authentication handled by centralized middleware
-=======
-// Helper function to get authenticated user and client
-async function getAuthenticatedUser(request: NextRequest) {
-  const authHeader = request.headers.get('authorization');
-  
-  if (!authHeader || !authHeader.startsWith('Bearer ')) {
-    console.log('🔐 [AUTH] No authorization header or invalid format');
-    return null;
-  }
-
-  const token = authHeader.substring(7);
-  console.log('🔐 [AUTH] Token extracted, length:', token.length);
-
-  try {
-    const decoded = jwt.verify(token, process.env.JWT_SECRET || 'fallback-secret') as any;
-    console.log('🔐 [AUTH] JWT decoded successfully, userId:', decoded.userId);
-    
-    // Get user and client data from database
-    const user = await prisma.users.findUnique({
-      where: { id: decoded.userId },
-      include: {
-        clients: true
-      }
-    });
-
-    if (!user || !user.isActive) {
-      return null;
-    }
-
-    console.log(`🔐 [AUTH] Authentication successful for user: ${user.email} (${user.role})`);
-    return { user };
-  } catch (error) {
-    console.log('🔐 [AUTH] JWT verification failed:', error);
-    return null;
-  }
-}
->>>>>>> f7a9d6d8
 
 export async function GET(
   request: NextRequest,
   { params }: { params: { id: string } }
 ) {
   try {
-<<<<<<< HEAD
     // Apply security middleware
     const securityResponse = await applySecurityMiddleware(
       request,
@@ -60,12 +21,6 @@
     if (securityResponse) {
       securityHeaders(securityResponse);
       return securityResponse;
-=======
-    // Check authentication
-    const auth = await getAuthenticatedUser(request);
-    if (!auth) {
-      return NextResponse.json({ error: 'Unauthorized' }, { status: 401 });
->>>>>>> f7a9d6d8
     }
 
     // Authorize admin user
