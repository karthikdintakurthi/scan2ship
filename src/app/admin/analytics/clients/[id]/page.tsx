'use client';

import { useState, useEffect, use } from 'react';
import { useAuth } from '@/contexts/AuthContext';
import { useRouter } from 'next/navigation';
import Link from 'next/link';
import { authenticatedFetch } from '@/lib/api-client';

interface ClientAnalytics {
  openaiImageCount: number;
  openaiAddressCount: number;
  createOrderCount: number;
  orderPatterns: {
    manual: number;
    text_ai: number;
    image_ai: number;
  };
}

interface Client {
  id: string;
  name: string;
  companyName: string;
  _count: {
    orders: number;
  };
}

export default function ClientAnalyticsPage({ params }: { params: Promise<{ id: string }> }) {
  const { currentUser } = useAuth();
  const router = useRouter();
  const [client, setClient] = useState<Client | null>(null);
  const [analytics, setAnalytics] = useState<ClientAnalytics | null>(null);
  const [loading, setLoading] = useState(true);
  
  // Unwrap the params Promise
  const resolvedParams = use(params);

  // Check if user is admin or master admin
  useEffect(() => {
    if (currentUser && currentUser.role !== 'admin' && currentUser.role !== 'master_admin') {
      router.push('/');
    }
  }, [currentUser, router]);

  // Fetch client analytics data
  useEffect(() => {
    const fetchClientAnalytics = async () => {
      try {
<<<<<<< HEAD
        const token = localStorage.getItem('authToken');
        if (!token) {
          console.error('No authentication token found');
          return;
        }

        const response = await fetch(`/api/analytics/clients/${params.id}`, {
          headers: {
            'Authorization': `Bearer ${token}`
          }
        });
=======
        const response = await authenticatedFetch(`/api/analytics/clients/${resolvedParams.id}`);
>>>>>>> f7a9d6d8
        if (response.ok) {
          const data = await response.json();
          setAnalytics(data.analytics);
          
          // Fetch client details
<<<<<<< HEAD
          const clientResponse = await fetch(`/api/admin/clients/${params.id}`, {
            headers: {
              'Authorization': `Bearer ${token}`
            }
          });
=======
          const clientResponse = await authenticatedFetch(`/api/admin/clients/${resolvedParams.id}`);
>>>>>>> f7a9d6d8
          if (clientResponse.ok) {
            const clientData = await clientResponse.json();
            setClient(clientData.client);
          }
        }
      } catch (error) {
        console.error('Failed to fetch client analytics:', error);
      } finally {
        setLoading(false);
      }
    };

    if (currentUser && (currentUser.role === 'admin' || currentUser.role === 'master_admin')) {
      fetchClientAnalytics();
    }
  }, [currentUser, resolvedParams.id]);

  // Show loading if checking authentication
  if (!currentUser) {
    return (
      <div className="flex items-center justify-center min-h-screen">
        <div className="text-center">
          <div className="animate-spin rounded-full h-12 w-12 border-b-2 border-blue-600 mx-auto"></div>
          <p className="mt-4 text-gray-600">Loading...</p>
        </div>
      </div>
    );
  }

  // Redirect if not admin or master admin
  if (currentUser.role !== 'admin' && currentUser.role !== 'master_admin') {
    return null;
  }

  return (
    <div className="max-w-6xl mx-auto px-4 sm:px-6 lg:px-8 py-12">
      {/* Header */}
      <div className="mb-8">
        <div className="flex items-center justify-between">
          <div>
            <h1 className="text-3xl font-bold text-gray-900">
              {client?.companyName || 'Client'} Analytics
            </h1>
            <p className="text-gray-600 mt-2">Detailed analytics and usage statistics</p>
          </div>
          <div className="flex space-x-3">
            <Link
              href="/admin/analytics"
              className="inline-flex items-center px-4 py-2 bg-gray-600 text-white rounded-md hover:bg-gray-700 transition-colors"
            >
              <svg className="w-4 h-4 mr-2" fill="none" stroke="currentColor" viewBox="0 0 24 24">
                <path strokeLinecap="round" strokeLinejoin="round" strokeWidth={2} d="M10 19l-7-7m0 0l7-7m-7 7h18" />
              </svg>
              Back to Analytics
            </Link>
            <Link
              href="/admin"
              className="inline-flex items-center px-4 py-2 bg-blue-600 text-white rounded-md hover:bg-blue-700 transition-colors"
            >
              Dashboard
            </Link>
          </div>
        </div>
      </div>

      {loading ? (
        <div className="flex items-center justify-center py-12">
          <div className="text-center">
            <div className="animate-spin rounded-full h-12 w-12 border-b-2 border-blue-600 mx-auto"></div>
            <p className="mt-4 text-gray-600">Loading client analytics...</p>
          </div>
        </div>
      ) : (
        <>
          {/* Client Overview */}
          {client && (
            <div className="bg-white rounded-lg shadow-lg p-6 border border-gray-200 mb-8">
              <h2 className="text-xl font-semibold text-gray-900 mb-4">Client Overview</h2>
              <div className="grid grid-cols-1 md:grid-cols-2 gap-6">
                <div>
                  <h3 className="font-medium text-gray-700 mb-2">Company Information</h3>
                  <div className="space-y-2">
                    <p><span className="font-medium">Company:</span> {client.companyName}</p>
                    <p><span className="font-medium">Contact:</span> {client.name}</p>
                  </div>
                </div>
                <div>
                  <h3 className="font-medium text-gray-700 mb-2">Order Summary</h3>
                  <div className="space-y-2">
                    <p><span className="font-medium">Total Orders:</span> {client._count.orders}</p>
                  </div>
                </div>
              </div>
            </div>
          )}

          {/* API Usage Analytics */}
          <div className="bg-white rounded-lg shadow-lg p-6 border border-gray-200 mb-8">
            <h2 className="text-xl font-semibold text-gray-900 mb-6">API Usage Analytics</h2>
            
            <div className="grid grid-cols-1 md:grid-cols-3 gap-6">
              <div className="bg-blue-50 p-6 rounded-lg border border-blue-200">
                <div className="flex items-center">
                  <div className="p-2 bg-blue-100 rounded-lg">
                    <svg className="w-6 h-6 text-blue-600" fill="none" stroke="currentColor" viewBox="0 0 24 24">
                      <path strokeLinecap="round" strokeLinejoin="round" strokeWidth={2} d="M4 16l4.586-4.586a2 2 0 012.828 0L16 16m-2-2l1.586-1.586a2 2 0 012.828 0L20 14m-6-6h.01M6 20h12a2 2 0 002-2V6a2 2 0 00-2-2H6a2 2 0 00-2 2v12a2 2 0 002 2z" />
                    </svg>
                  </div>
                  <div className="ml-4">
                    <h3 className="font-semibold text-blue-900">OpenAI Image Processing</h3>
                    <p className="text-3xl font-bold text-blue-600">{analytics?.openaiImageCount || 0}</p>
                    <p className="text-sm text-blue-600">Total API calls</p>
                  </div>
                </div>
              </div>

              <div className="bg-green-50 p-6 rounded-lg border border-green-200">
                <div className="flex items-center">
                  <div className="p-2 bg-green-100 rounded-lg">
                    <svg className="w-6 h-6 text-green-600" fill="none" stroke="currentColor" viewBox="0 0 24 24">
                      <path strokeLinecap="round" strokeLinejoin="round" strokeWidth={2} d="M9 12h6m-6 4h6m2 5H7a2 2 0 01-2-2V5a2 2 0 012-2h5.586a1 1 0 01.707.293l5.414 5.414a1 1 0 01.293.707V19a2 2 0 01-2 2z" />
                    </svg>
                  </div>
                  <div className="ml-4">
                    <h3 className="font-semibold text-green-900">OpenAI Address Processing</h3>
                    <p className="text-3xl font-bold text-green-600">{analytics?.openaiAddressCount || 0}</p>
                    <p className="text-sm text-green-600">Total API calls</p>
                  </div>
                </div>
              </div>

              <div className="bg-purple-50 p-6 rounded-lg border border-purple-200">
                <div className="flex items-center">
                  <div className="p-2 bg-purple-100 rounded-lg">
                    <svg className="w-6 h-6 text-purple-600" fill="none" stroke="currentColor" viewBox="0 0 24 24">
                      <path strokeLinecap="round" strokeLinejoin="round" strokeWidth={2} d="M12 6v6m0 0v6m0-6h6m-6 0H6" />
                    </svg>
                  </div>
                  <div className="ml-4">
                    <h3 className="font-semibold text-purple-900">Orders Created</h3>
                    <p className="text-3xl font-bold text-purple-600">{analytics?.createOrderCount || 0}</p>
                    <p className="text-sm text-purple-600">Total orders</p>
                  </div>
                </div>
              </div>
            </div>
          </div>

          {/* Order Creation Patterns */}
          <div className="bg-white rounded-lg shadow-lg p-6 border border-gray-200">
            <h2 className="text-xl font-semibold text-gray-900 mb-6">Order Creation Patterns</h2>
            
            <div className="grid grid-cols-1 md:grid-cols-3 gap-6">
              <div className="bg-orange-50 p-6 rounded-lg border border-orange-200">
                <div className="flex items-center">
                  <div className="p-2 bg-orange-100 rounded-lg">
                    <svg className="w-6 h-6 text-orange-600" fill="none" stroke="currentColor" viewBox="0 0 24 24">
                      <path strokeLinecap="round" strokeLinejoin="round" strokeWidth={2} d="M11 5H6a2 2 0 00-2 2v11a2 2 0 002 2h11a2 2 0 002-2v-5m-1.414-9.414a2 2 0 112.828 2.828L11.828 15H9v-2.828l8.586-8.586z" />
                    </svg>
                  </div>
                  <div className="ml-4">
                    <h3 className="font-semibold text-orange-900">Manual Orders</h3>
                    <p className="text-3xl font-bold text-orange-600">{analytics?.orderPatterns.manual || 0}</p>
                    <p className="text-sm text-orange-600">Manually entered</p>
                  </div>
                </div>
              </div>

              <div className="bg-indigo-50 p-6 rounded-lg border border-indigo-200">
                <div className="flex items-center">
                  <div className="p-2 bg-indigo-100 rounded-lg">
                    <svg className="w-6 h-6 text-indigo-600" fill="none" stroke="currentColor" viewBox="0 0 24 24">
                      <path strokeLinecap="round" strokeLinejoin="round" strokeWidth={2} d="M9 12h6m-6 4h6m2 5H7a2 2 0 01-2-2V5a2 2 0 012-2h5.586a1 1 0 01.707.293l5.414 5.414a1 1 0 01.293.707V19a2 2 0 01-2 2z" />
                    </svg>
                  </div>
                  <div className="ml-4">
                    <h3 className="font-semibold text-indigo-900">Text AI Orders</h3>
                    <p className="text-3xl font-bold text-indigo-600">{analytics?.orderPatterns.text_ai || 0}</p>
                    <p className="text-sm text-indigo-600">Address processed</p>
                  </div>
                </div>
              </div>

              <div className="bg-pink-50 p-6 rounded-lg border border-pink-200">
                <div className="flex items-center">
                  <div className="p-2 bg-pink-100 rounded-lg">
                    <svg className="w-6 h-6 text-pink-600" fill="none" stroke="currentColor" viewBox="0 0 24 24">
                      <path strokeLinecap="round" strokeLinejoin="round" strokeWidth={2} d="M4 16l4.586-4.586a2 2 0 012.828 0L16 16m-2-2l1.586-1.586a2 2 0 012.828 0L20 14m-6-6h.01M6 20h12a2 2 0 002-2V6a2 2 0 00-2-2H6a2 2 0 00-2 2v12a2 2 0 002 2z" />
                    </svg>
                  </div>
                  <div className="ml-4">
                    <h3 className="font-semibold text-pink-900">Image AI Orders</h3>
                    <p className="text-3xl font-bold text-pink-600">{analytics?.orderPatterns.image_ai || 0}</p>
                    <p className="text-sm text-pink-600">Image processed</p>
                  </div>
                </div>
              </div>
            </div>

            {/* Pattern Explanation */}
            <div className="mt-8 p-4 bg-gray-50 rounded-lg">
              <h3 className="font-semibold text-gray-900 mb-3">Order Creation Pattern Definitions</h3>
              <div className="grid grid-cols-1 md:grid-cols-3 gap-4 text-sm">
                <div>
                  <h4 className="font-medium text-orange-700 mb-1">Manual Orders</h4>
                  <p className="text-gray-600">User manually enters all address fields and creates order successfully</p>
                </div>
                <div>
                  <h4 className="font-medium text-indigo-700 mb-1">Text AI Orders</h4>
                  <p className="text-gray-600">User pastes text in address detail field, processes with AI, then creates order</p>
                </div>
                <div>
                  <h4 className="font-medium text-pink-700 mb-1">Image AI Orders</h4>
                  <p className="text-gray-600">User uploads image, processes with AI, then creates order successfully</p>
                </div>
              </div>
            </div>
          </div>
        </>
      )}
    </div>
  );
}<|MERGE_RESOLUTION|>--- conflicted
+++ resolved
@@ -47,7 +47,6 @@
   useEffect(() => {
     const fetchClientAnalytics = async () => {
       try {
-<<<<<<< HEAD
         const token = localStorage.getItem('authToken');
         if (!token) {
           console.error('No authentication token found');
@@ -59,23 +58,16 @@
             'Authorization': `Bearer ${token}`
           }
         });
-=======
-        const response = await authenticatedFetch(`/api/analytics/clients/${resolvedParams.id}`);
->>>>>>> f7a9d6d8
         if (response.ok) {
           const data = await response.json();
           setAnalytics(data.analytics);
           
           // Fetch client details
-<<<<<<< HEAD
           const clientResponse = await fetch(`/api/admin/clients/${params.id}`, {
             headers: {
               'Authorization': `Bearer ${token}`
             }
           });
-=======
-          const clientResponse = await authenticatedFetch(`/api/admin/clients/${resolvedParams.id}`);
->>>>>>> f7a9d6d8
           if (clientResponse.ok) {
             const clientData = await clientResponse.json();
             setClient(clientData.client);
