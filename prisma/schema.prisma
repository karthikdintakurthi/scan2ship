--- conflicted
+++ resolved
@@ -76,11 +76,8 @@
   requirePackageValue       Boolean @default(true)
   requireWeight             Boolean @default(true)
   requireTotalItems         Boolean @default(true)
-<<<<<<< HEAD
-=======
   enableResellerFallback    Boolean @default(true)
   enableThermalPrint        Boolean @default(false)
->>>>>>> ee26430c
   clientId                  String  @unique
   enableResellerFallback    Boolean @default(true)
   clients                   clients @relation(fields: [clientId], references: [id], onDelete: Cascade)
